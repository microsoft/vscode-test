--- conflicted
+++ resolved
@@ -125,16 +125,12 @@
 			console.log('Test error: ' + data.toString());
 		});
 
-<<<<<<< HEAD
 		let finished = false;
 		function onProcessClosed(code: number | null, signal: NodeJS.Signals | null): void {
 			if (finished) {
 				return;
 			}
 			finished = true;
-=======
-		cmd.on('close', function (code, signal) {
->>>>>>> e5744d9d
 			console.log(`Exit code:   ${code}`);
 
 			if (code === null) {
