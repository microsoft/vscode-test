{
  "name": "vscode-test",
  "version": "1.5.0",
  "scripts": {
    "test": "jest",
    "compile": "tsc -p ./",
    "watch": "tsc -w -p ./",
    "prepublish": "tsc -p ./",
    "test": "eslint lib --ext ts && tsc --noEmit"
  },
  "main": "./out/lib/index.js",
  "engines": {
    "node": ">=10"
  },
  "dependencies": {
<<<<<<< HEAD
    "@jest/core": "^25.2.3",
    "http-proxy-agent": "^2.1.0",
    "https-proxy-agent": "^2.2.4",
    "jest-environment-vscode": "^1.0.0",
    "prettier": "^2.0.2",
    "rimraf": "^2.6.3"
  },
  "devDependencies": {
    "@jest/test-result": "^25.2.3",
    "@types/jest": "^25.1.4",
    "@types/node": "10.x",
    "@types/rimraf": "^2.0.2",
    "jest": "^25.2.3",
    "ts-jest": "^25.2.1",
    "typescript": "^3.5.0"
  },
  "jest": {
    "preset": "ts-jest",
    "testEnvironment": "node",
    "testPathIgnorePatterns": [
      "out",
      "sample"
    ]
=======
    "http-proxy-agent": "^4.0.1",
    "https-proxy-agent": "^5.0.0",
    "rimraf": "^3.0.2",
    "unzipper": "^0.10.11"
  },
  "devDependencies": {
    "@types/node": "^12",
    "@types/rimraf": "^3.0.0",
    "@types/unzipper": "^0.10.3",
    "@typescript-eslint/eslint-plugin": "^4.13.0",
    "@typescript-eslint/parser": "^4.13.0",
    "eslint": "^7.17.0",
    "eslint-plugin-header": "^3.1.0",
    "typescript": "^4.1.3"
>>>>>>> 902fe4e0
  },
  "license": "MIT",
  "author": "Visual Studio Code Team",
  "repository": {
    "type": "git",
    "url": "https://github.com/Microsoft/vscode-test.git"
  },
  "bugs": {
    "url": "https://github.com/Microsoft/vscode-test/issues"
  }
}<|MERGE_RESOLUTION|>--- conflicted
+++ resolved
@@ -2,33 +2,37 @@
   "name": "vscode-test",
   "version": "1.5.0",
   "scripts": {
-    "test": "jest",
     "compile": "tsc -p ./",
     "watch": "tsc -w -p ./",
     "prepublish": "tsc -p ./",
-    "test": "eslint lib --ext ts && tsc --noEmit"
+    "test": "eslint lib --ext ts && tsc --noEmit && jest"
   },
-  "main": "./out/lib/index.js",
+  "main": "./out/prepare/index.js",
   "engines": {
-    "node": ">=10"
+    "node": ">=12"
   },
   "dependencies": {
-<<<<<<< HEAD
     "@jest/core": "^25.2.3",
-    "http-proxy-agent": "^2.1.0",
-    "https-proxy-agent": "^2.2.4",
+    "http-proxy-agent": "^4.0.1",
+    "https-proxy-agent": "^5.0.0",
+    "rimraf": "^3.0.2",
     "jest-environment-vscode": "^1.0.0",
-    "prettier": "^2.0.2",
-    "rimraf": "^2.6.3"
+    "unzipper": "^0.10.11"
   },
   "devDependencies": {
     "@jest/test-result": "^25.2.3",
     "@types/jest": "^25.1.4",
-    "@types/node": "10.x",
-    "@types/rimraf": "^2.0.2",
+    "@types/node": "^12",
+    "@types/rimraf": "^3.0.0",
+    "@types/unzipper": "^0.10.3",
+    "@typescript-eslint/eslint-plugin": "^4.13.0",
+    "@typescript-eslint/parser": "^4.13.0",
+    "eslint-plugin-header": "^3.1.0",
+    "eslint": "^7.17.0",
     "jest": "^25.2.3",
+    "prettier": "^2.0.2",
     "ts-jest": "^25.2.1",
-    "typescript": "^3.5.0"
+    "typescript": "^4.1.3"
   },
   "jest": {
     "preset": "ts-jest",
@@ -37,22 +41,6 @@
       "out",
       "sample"
     ]
-=======
-    "http-proxy-agent": "^4.0.1",
-    "https-proxy-agent": "^5.0.0",
-    "rimraf": "^3.0.2",
-    "unzipper": "^0.10.11"
-  },
-  "devDependencies": {
-    "@types/node": "^12",
-    "@types/rimraf": "^3.0.0",
-    "@types/unzipper": "^0.10.3",
-    "@typescript-eslint/eslint-plugin": "^4.13.0",
-    "@typescript-eslint/parser": "^4.13.0",
-    "eslint": "^7.17.0",
-    "eslint-plugin-header": "^3.1.0",
-    "typescript": "^4.1.3"
->>>>>>> 902fe4e0
   },
   "license": "MIT",
   "author": "Visual Studio Code Team",
