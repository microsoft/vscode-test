--- conflicted
+++ resolved
@@ -22,12 +22,8 @@
     "unzipper": "^0.10.11"
   },
   "devDependencies": {
-<<<<<<< HEAD
-    "@types/node": "^12",
+    "@types/node": "^18",
     "@types/pkgjs__parseargs": "^0.10.0",
-=======
-    "@types/node": "^18",
->>>>>>> 7a4ced35
     "@types/rimraf": "^3.0.0",
     "@types/unzipper": "^0.10.3",
     "@typescript-eslint/eslint-plugin": "^4.13.0",
